--- conflicted
+++ resolved
@@ -35,14 +35,9 @@
 forward = torch.ones(4) * normalized_speed
 rotate_left = torch.tensor([1, 1, 0, 0]) * normalized_speed
 
-<<<<<<< HEAD
-normalized_extension = 0.0
-extensions = torch.ones(4) * normalized_extension
-=======
 extensions_0p = torch.zeros(4)
 extensions_10p = torch.ones(4) * -0.8
 extensions_50p = torch.ones(4) * 0.0
->>>>>>> 7a3d7f25
 
 # TODO: set more explicit values
 action_sequence = [
